import pytest
from glidertest import fetchers, tools, plots, utilities
import matplotlib.pyplot as plt
import numpy as np
import matplotlib
from ioos_qc import qartod

matplotlib.use('agg')  # use agg backend to prevent creating plot windows during tests


def test_plots(start_prof=0, end_prof=100):
    ds = fetchers.load_sample_dataset()
    ds = ds.drop_vars(['DENSITY'])
    fig, ax = plots.plot_basic_vars(ds, start_prof=start_prof, end_prof=end_prof)
    assert ax[0].get_ylabel() == 'Depth (m)'
    assert ax[0].get_xlabel() == 'Temperature \n(°C)'


def test_up_down_bias(v_res=1):
    ds = fetchers.load_sample_dataset()
    fig, ax = plt.subplots()
    plots.plot_updown_bias(ds, var='PSAL', v_res=1, ax=ax)
    df = tools.quant_updown_bias(ds, var='PSAL', v_res=v_res)
    lims = np.abs(df.dc)
    assert ax.get_xlim() == (-np.nanpercentile(lims, 99.5), np.nanpercentile(lims, 99.5))
    assert ax.get_ylim() == (df.depth.max() + 1, -df.depth.max() / 30)
    assert ax.get_xlabel() == 'Practical salinity (PSU)'
    # check without passing axis
    new_fig, new_ax = plots.plot_updown_bias(ds, var='PSAL', v_res=1)
    assert new_ax.get_xlim() == (-np.nanpercentile(lims, 99.5), np.nanpercentile(lims, 99.5))
    assert new_ax.get_ylim() == (df.depth.max() + 1, -df.depth.max() / 30)
    assert new_ax.get_xlabel() == 'Practical salinity (PSU)'


def test_chl(var1='CHLA', var2='BBP700'):
    ds = fetchers.load_sample_dataset()
    ax = plots.process_optics_assess(ds, var=var1)
    assert ax.get_ylabel() == 'Chlorophyll (mg m⁻³)'
    ax = plots.process_optics_assess(ds, var=var2)
    assert ax.get_ylabel() == 'Red backscatter, b${bp}$(700) (m⁻¹)'
    with pytest.raises(KeyError) as e:
        plots.process_optics_assess(ds, var='nonexistent_variable')


def test_quench_sequence(ylim=45):
    ds = fetchers.load_sample_dataset()
    if not "TIME" in ds.indexes.keys():
        ds = ds.set_xindex('TIME')
    fig, ax = plt.subplots()
    plots.plot_quench_assess(ds, 'CHLA', ax, ylim=ylim)
    assert ax.get_ylabel() == 'Depth (m)'
    assert ax.get_ylim() == (ylim, -ylim / 30)

    fig, ax = plots.plot_daynight_avg(ds, var='TEMP')
    assert ax.get_ylabel() == 'Depth (m)'
    assert ax.get_xlabel() == 'Temperature (°C)'


def test_temporal_drift(var='DOXY'):
    ds = fetchers.load_sample_dataset()
    fig, ax = plt.subplots(1, 2)
    plots.check_temporal_drift(ds, var, ax)
    assert ax[1].get_ylabel() == 'Depth (m)'
    assert ax[0].get_ylabel() == f'{utilities.plotting_labels(var)} ({utilities.plotting_units(ds, var)})'
    assert ax[1].get_xlim() == (np.nanpercentile(ds[var], 0.01), np.nanpercentile(ds[var], 99.99))
    plots.check_temporal_drift(ds, 'CHLA')


def test_profile_check():
    ds = fetchers.load_sample_dataset()
    tools.check_monotony(ds.PROFILE_NUMBER)
    fig, ax = plots.plot_prof_monotony(ds)
    assert ax[0].get_ylabel() == 'Profile number'
    assert ax[1].get_ylabel() == 'Depth (m)'
    duration = tools.compute_prof_duration(ds)
    rolling_mean, overtime = tools.find_outlier_duration(duration, rolling=20, std=2)
    fig, ax = plots.plot_outlier_duration(ds, rolling_mean, overtime, std=2)
    assert ax[0].get_ylabel() == 'Profile duration (min)'
    assert ax[0].get_xlabel() == 'Profile number'
    assert ax[1].get_ylabel() == 'Depth (m)'


def test_basic_statistics():
    ds = fetchers.load_sample_dataset()
    plots.plot_glider_track(ds)
    plots.plot_grid_spacing(ds)
    plots.plot_ts(ds)


def test_vert_vel():
    ds_sg014 = fetchers.load_sample_dataset(dataset_name="sg014_20040924T182454_delayed_subset.nc")
    ds_sg014 = tools.calc_w_meas(ds_sg014)
    ds_sg014 = tools.calc_w_sw(ds_sg014)
    plots.plot_vertical_speeds_with_histograms(ds_sg014)
    ds_dives = ds_sg014.sel(N_MEASUREMENTS=ds_sg014.PHASE == 2)
    ds_climbs = ds_sg014.sel(N_MEASUREMENTS=ds_sg014.PHASE == 1)
    ds_out_dives = tools.quant_binavg(ds_dives, var='VERT_CURR_MODEL', dz=10)
    ds_out_climbs = tools.quant_binavg(ds_climbs, var='VERT_CURR_MODEL', dz=10)
    plots.plot_combined_velocity_profiles(ds_out_dives, ds_out_climbs)
    # extra tests for ramsey calculations of DEPTH_Z
    ds_climbs = ds_climbs.drop_vars(['DEPTH_Z'])
    tools.quant_binavg(ds_climbs, var='VERT_CURR_MODEL', dz=10)
    ds_climbs = ds_climbs.drop_vars(['LATITUDE'])
    with pytest.raises(KeyError) as e:
        tools.quant_binavg(ds_climbs, var='VERT_CURR_MODEL', dz=10)


def test_hyst_plot(var='DOXY'):
    ds = fetchers.load_sample_dataset()
    fig, ax = plots.plot_hysteresis(ds, var=var, v_res=1, perct_err=2, ax=None)
    assert ax[3].get_ylabel() == 'Depth (m)'
    assert ax[0].get_ylabel() == 'Depth (m)'


def test_sop():
    ds = fetchers.load_sample_dataset()
    plots.plot_global_range(ds, var='DOXY', min_val=-5, max_val=600, ax=None)
    spike = qartod.spike_test(ds.DOXY, suspect_threshold=25, fail_threshold=50, method="average", )
    plots.plot_ioosqc(spike, suspect_threshold=[25], fail_threshold=[50], title='Spike test DOXY')
    flat = qartod.flat_line_test(ds.DOXY, ds.TIME, 1, 2, 0.001)
    plots.plot_ioosqc(flat, suspect_threshold=[0.01], fail_threshold=[0.1], title='Flat test DOXY')


def test_plot_sampling_period_all():
    ds = fetchers.load_sample_dataset()
    plots.plot_sampling_period_all(ds)
<<<<<<< HEAD
    plots.plot_sampling_period(ds,variable='CHLA')

def test_plot_max_depth():
    ds = fetchers.load_sample_dataset()
    plots.plot_max_depth(ds)
=======
    plots.plot_sampling_period(ds, variable='CHLA')
>>>>>>> 4ec9d4b1
<|MERGE_RESOLUTION|>--- conflicted
+++ resolved
@@ -124,12 +124,8 @@
 def test_plot_sampling_period_all():
     ds = fetchers.load_sample_dataset()
     plots.plot_sampling_period_all(ds)
-<<<<<<< HEAD
     plots.plot_sampling_period(ds,variable='CHLA')
 
 def test_plot_max_depth():
     ds = fetchers.load_sample_dataset()
-    plots.plot_max_depth(ds)
-=======
-    plots.plot_sampling_period(ds, variable='CHLA')
->>>>>>> 4ec9d4b1
+    plots.plot_max_depth(ds)