--- conflicted
+++ resolved
@@ -431,12 +431,8 @@
             fig = plt.gcf()
 
         ax[0].plot(ds.TIME, ds.PROFILE_NUMBER)
-<<<<<<< HEAD
+
         ax[0].set(ylabel='Profile number')
-=======
-        ylabel = ds.PROFILE_NUMBER.attrs.get('long_name', 'Profile Number')
-        ax[0].set(ylabel=ylabel)
->>>>>>> 3c242672
         if len(np.where((np.diff(ds.PROFILE_NUMBER) != 0) & (np.diff(ds.PROFILE_NUMBER) != 1))[0]) == 0:
             ax[1].text(0.2, 0.5, 'Data are monotonically increasing - no issues identified',
                        transform=ax[1].transAxes)
